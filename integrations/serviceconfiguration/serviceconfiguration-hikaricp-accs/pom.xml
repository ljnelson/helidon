<?xml version="1.0" encoding="utf-8"?>
<!--

    Copyright (c) 2018 Oracle and/or its affiliates. All rights reserved.

    Licensed under the Apache License, Version 2.0 (the "License");
    you may not use this file except in compliance with the License.
    You may obtain a copy of the License at

        http://www.apache.org/licenses/LICENSE-2.0

    Unless required by applicable law or agreed to in writing, software
    distributed under the License is distributed on an "AS IS" BASIS,
    WITHOUT WARRANTIES OR CONDITIONS OF ANY KIND, either express or implied.
    See the License for the specific language governing permissions and
    limitations under the License.

-->
<<<<<<< HEAD
<project xmlns="http://maven.apache.org/POM/4.0.0" xmlns:xsi="http://www.w3.org/2001/XMLSchema-instance" xsi:schemaLocation="http://maven.apache.org/POM/4.0.0 http://maven.apache.org/maven-v4_0_0.xsd">
=======
<project xmlns="http://maven.apache.org/POM/4.0.0"
        xmlns:xsi="http://www.w3.org/2001/XMLSchema-instance"
        xsi:schemaLocation="http://maven.apache.org/POM/4.0.0 http://maven.apache.org/xsd/maven-4.0.0.xsd">
>>>>>>> c3ee9164
    <modelVersion>4.0.0</modelVersion>
    <parent>
        <groupId>io.helidon.serviceconfiguration</groupId>
        <artifactId>helidon-serviceconfiguration-project</artifactId>
        <version>0.10.5-SNAPSHOT</version>
    </parent>
    <artifactId>helidon-serviceconfiguration-hikaricp-accs</artifactId>
    <name>Helidon ServiceConfiguration HikariCP ACCS</name>
<<<<<<< HEAD
=======

>>>>>>> c3ee9164
    <description>
        Helidon HikariCP ServiceConfiguration Implementation for Application Container Cloud Service
    </description>

    <dependencies>
        <dependency>
            <groupId>io.helidon.serviceconfiguration</groupId>
            <artifactId>helidon-serviceconfiguration-hikaricp</artifactId>
            <version>${project.version}</version>
            <scope>compile</scope>
        </dependency>
        <dependency>
            <groupId>com.oracle.jdbc</groupId>
            <artifactId>ojdbc8</artifactId>
            <scope>runtime</scope>
            <optional>true</optional>
        </dependency>
        <dependency>
            <groupId>mysql</groupId>
            <artifactId>mysql-connector-java</artifactId>
            <scope>runtime</scope>
            <optional>true</optional>
        </dependency>
        <dependency>
            <groupId>org.junit.jupiter</groupId>
            <artifactId>junit-jupiter-api</artifactId>
            <scope>test</scope>
        </dependency>
        <dependency>
            <groupId>com.h2database</groupId>
            <artifactId>h2</artifactId>
            <scope>test</scope>
        </dependency>
    </dependencies>
<<<<<<< HEAD
=======

    <!--
        com.oracle:jdbc:odjbc8 requires the maven oracle repository
    -->
    <repositories>
        <repository>
            <id>maven.oracle.com</id>
            <url>https://maven.oracle.com</url>
            <layout>default</layout>
            <releases>
                <enabled>true</enabled>
            </releases>
        </repository>
    </repositories>
>>>>>>> c3ee9164
</project><|MERGE_RESOLUTION|>--- conflicted
+++ resolved
@@ -16,13 +16,9 @@
     limitations under the License.
 
 -->
-<<<<<<< HEAD
-<project xmlns="http://maven.apache.org/POM/4.0.0" xmlns:xsi="http://www.w3.org/2001/XMLSchema-instance" xsi:schemaLocation="http://maven.apache.org/POM/4.0.0 http://maven.apache.org/maven-v4_0_0.xsd">
-=======
 <project xmlns="http://maven.apache.org/POM/4.0.0"
         xmlns:xsi="http://www.w3.org/2001/XMLSchema-instance"
         xsi:schemaLocation="http://maven.apache.org/POM/4.0.0 http://maven.apache.org/xsd/maven-4.0.0.xsd">
->>>>>>> c3ee9164
     <modelVersion>4.0.0</modelVersion>
     <parent>
         <groupId>io.helidon.serviceconfiguration</groupId>
@@ -31,10 +27,7 @@
     </parent>
     <artifactId>helidon-serviceconfiguration-hikaricp-accs</artifactId>
     <name>Helidon ServiceConfiguration HikariCP ACCS</name>
-<<<<<<< HEAD
-=======
 
->>>>>>> c3ee9164
     <description>
         Helidon HikariCP ServiceConfiguration Implementation for Application Container Cloud Service
     </description>
@@ -69,8 +62,6 @@
             <scope>test</scope>
         </dependency>
     </dependencies>
-<<<<<<< HEAD
-=======
 
     <!--
         com.oracle:jdbc:odjbc8 requires the maven oracle repository
@@ -85,5 +76,4 @@
             </releases>
         </repository>
     </repositories>
->>>>>>> c3ee9164
 </project>